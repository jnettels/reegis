# -*- coding: utf-8 -*-

""" This module is designed for the use with the coastdat2 weather data set
of the Helmholtz-Zentrum Geesthacht.

A description of the coastdat2 data set can be found here:
https://www.earth-syst-sci-data.net/6/147/2014/

Copyright (c) 2016-2018 Uwe Krien <uwe.krien@rl-institut.de>

SPDX-License-Identifier: GPL-3.0-or-later
"""
__copyright__ = "Uwe Krien <uwe.krien@rl-institut.de>"
__license__ = "GPLv3"


import os
import pandas as pd
import pvlib

from nose.tools import eq_

from windpowerlib.wind_turbine import WindTurbine

from reegis import coastdat
from reegis import feedin
from reegis import config as cfg


def feedin_wind_sets_tests():
    fn = os.path.join(os.path.dirname(__file__), os.pardir, 'tests',
                      'data', 'test_coastdat_weather.csv')
    wind_sets = feedin.create_windpowerlib_sets()
    weather = pd.read_csv(fn, header=[0, 1])['1126088']
    data_height = cfg.get_dict('coastdat_data_height')
    wind_weather = coastdat.adapt_coastdat_weather_to_windpowerlib(
        weather, data_height)
    df = pd.DataFrame()
    for wind_key, wind_set in wind_sets.items():
        df[str(wind_key).replace(' ', '_')] = feedin.feedin_wind_sets(
            wind_weather, wind_set).sum().sort_index()
    s1 = df.transpose()['1']
    s2 = pd.Series({
<<<<<<< HEAD
        'ENERCON_127_hub135_7500': 1277.2898,
        'ENERCON_82_hub138_2300': 1681.47858,
        'ENERCON_82_hub78_3000': 1057.03957,
        'ENERCON_82_hub98_2300': 1496.557694})
=======
        'ENERCON_127_hub135_7500': 1277.28988,
        'ENERCON_82_hub138_2300': 1681.47858,
        'ENERCON_82_hub78_3000': 1057.03957,
        'ENERCON_82_hub98_2300': 1496.55769})
>>>>>>> 7547f106
    pd.testing.assert_series_equal(s1.sort_index(), s2.sort_index(),
                                   check_names=False)


def feedin_windpowerlib_test():
    fn = os.path.join(os.path.dirname(__file__), os.pardir, 'tests',
                      'data', 'test_coastdat_weather.csv')
    weather = pd.read_csv(fn, header=[0, 1])['1126088']
    turbine = {
        'hub_height': 135,
<<<<<<< HEAD
        'rotor_diameter': 127,
        'name': 'E-126/4200',
        'nominal_power': 4200000,
        'fetch_curve': 'power_curve'}
    data_height = cfg.get_dict('coastdat_data_height')
    wind_weather = coastdat.adapt_coastdat_weather_to_windpowerlib(
         weather, data_height)  # doctest: +SKIP
    eq_(int(feedin.feedin_windpowerlib(wind_weather, turbine).sum()), 1874)
    turbine = WindTurbine(**turbine)
    eq_(int(feedin.feedin_windpowerlib(wind_weather, turbine).sum()), 1874)
=======
        'turbine_type': 'E-141/4200'}
    data_height = cfg.get_dict('coastdat_data_height')
    wind_weather = coastdat.adapt_coastdat_weather_to_windpowerlib(
         weather, data_height)  # doctest: +SKIP
    eq_(int(feedin.feedin_windpowerlib(wind_weather, turbine).sum()), 2164)
    turbine = WindTurbine(**turbine)
    eq_(int(feedin.feedin_windpowerlib(wind_weather, turbine).sum()), 2164)
>>>>>>> 7547f106


def feedin_pvlib_test():
    fn = os.path.join(os.path.dirname(__file__), os.pardir, 'tests',
                      'data', 'test_coastdat_weather.csv')
    coastdat_id = '1126088'
    weather = pd.read_csv(fn, header=[0, 1], index_col=[0],
                          date_parser=lambda idx: pd.to_datetime(idx, utc=True)
                          )[coastdat_id]
    c = coastdat.fetch_data_coordinates_by_id(coastdat_id)
    location = pvlib.location.Location(**getattr(c, '_asdict')())
    pv_weather = coastdat.adapt_coastdat_weather_to_pvlib(weather, location)

    sandia_modules = pvlib.pvsystem.retrieve_sam('sandiamod')
    sapm_inverters = pvlib.pvsystem.retrieve_sam('sandiainverter')
    pv = {
        'pv_set_name': 'M_LG290G3__I_ABB_MICRO_025_US208',
        'module_name': 'LG_LG290N1C_G3__2013_',
        'module_key': 'LG290G3',
        'inverter_name': 'ABB__MICRO_0_25_I_OUTD_US_208_208V__CEC_2014_',
        'surface_azimuth': 180,
        'surface_tilt': 35,
        'albedo': 0.2}
    pv['module_parameters'] = sandia_modules[pv['module_name']]
    pv['inverter_parameters'] = sapm_inverters[pv['inverter_name']]
    pv['p_peak'] = pv['module_parameters'].Impo * pv['module_parameters'].Vmpo

    eq_(int(feedin.feedin_pvlib(location, pv, pv_weather).sum()), 1025)
    eq_(int(feedin.feedin_pvlib(location, pv, pv_weather).sum()), 1025)


def feedin_pv_sets_tests():
    fn = os.path.join(os.path.dirname(__file__), os.pardir, 'tests',
                      'data', 'test_coastdat_weather.csv')
    pv_sets = feedin.create_pvlib_sets()
    coastdat_id = '1126088'
    weather = pd.read_csv(fn, header=[0, 1], index_col=[0],
                          date_parser=lambda idx: pd.to_datetime(idx, utc=True)
                          )[coastdat_id]
    c = coastdat.fetch_data_coordinates_by_id(coastdat_id)
    location = pvlib.location.Location(**getattr(c, '_asdict')())
    pv_weather = coastdat.adapt_coastdat_weather_to_pvlib(weather, location)
    s1 = pd.Series()
    for pv_key, pv_set in pv_sets.items():
        s1[pv_key] = int((
            feedin.feedin_pv_sets(pv_weather, location, pv_set).sum().mean()))
    s2 = pd.Series({
        'M_STP280S__I_GEPVb_5000_NA_240': 798,
        'M_BP2150S__I_P235HV_240': 722,
        'M_SF160S___I_ABB_MICRO_025_US208': 801,
        'M_LG290G3__I_ABB_MICRO_025_US208': 817})
    pd.testing.assert_series_equal(s1.sort_index(), s2.sort_index())<|MERGE_RESOLUTION|>--- conflicted
+++ resolved
@@ -41,17 +41,10 @@
             wind_weather, wind_set).sum().sort_index()
     s1 = df.transpose()['1']
     s2 = pd.Series({
-<<<<<<< HEAD
-        'ENERCON_127_hub135_7500': 1277.2898,
-        'ENERCON_82_hub138_2300': 1681.47858,
-        'ENERCON_82_hub78_3000': 1057.03957,
-        'ENERCON_82_hub98_2300': 1496.557694})
-=======
         'ENERCON_127_hub135_7500': 1277.28988,
         'ENERCON_82_hub138_2300': 1681.47858,
         'ENERCON_82_hub78_3000': 1057.03957,
         'ENERCON_82_hub98_2300': 1496.55769})
->>>>>>> 7547f106
     pd.testing.assert_series_equal(s1.sort_index(), s2.sort_index(),
                                    check_names=False)
 
@@ -62,18 +55,6 @@
     weather = pd.read_csv(fn, header=[0, 1])['1126088']
     turbine = {
         'hub_height': 135,
-<<<<<<< HEAD
-        'rotor_diameter': 127,
-        'name': 'E-126/4200',
-        'nominal_power': 4200000,
-        'fetch_curve': 'power_curve'}
-    data_height = cfg.get_dict('coastdat_data_height')
-    wind_weather = coastdat.adapt_coastdat_weather_to_windpowerlib(
-         weather, data_height)  # doctest: +SKIP
-    eq_(int(feedin.feedin_windpowerlib(wind_weather, turbine).sum()), 1874)
-    turbine = WindTurbine(**turbine)
-    eq_(int(feedin.feedin_windpowerlib(wind_weather, turbine).sum()), 1874)
-=======
         'turbine_type': 'E-141/4200'}
     data_height = cfg.get_dict('coastdat_data_height')
     wind_weather = coastdat.adapt_coastdat_weather_to_windpowerlib(
@@ -81,7 +62,6 @@
     eq_(int(feedin.feedin_windpowerlib(wind_weather, turbine).sum()), 2164)
     turbine = WindTurbine(**turbine)
     eq_(int(feedin.feedin_windpowerlib(wind_weather, turbine).sum()), 2164)
->>>>>>> 7547f106
 
 
 def feedin_pvlib_test():

--- conflicted
+++ resolved
@@ -6,8 +6,8 @@
 
 SPDX-License-Identifier: MIT
 """
-__copyright__="Uwe Krien <krien@uni-bremen.de>"
-__license__="MIT"
+__copyright__ = "Uwe Krien <krien@uni-bremen.de>"
+__license__ = "MIT"
 
 
 # Python libraries
@@ -24,13 +24,6 @@
 
 def get_bmwi_energiedaten_file(overwrite=False):
     """Download BMWi energy data table."""
-<<<<<<< HEAD
-    filename=os.path.join(cfg.get("paths", 'general'),
-                            cfg.get('bmwi', 'energiedaten'))
-    logging.debug("Return status from energiedaten file: {0}".format(
-        tools.download_file(filename, cfg.get('bmwi', 'url_energiedaten'),
-                            overwrite=overwrite)))
-=======
     filename = os.path.join(
         cfg.get("paths", "general"), cfg.get("bmwi", "energiedaten")
     )
@@ -43,7 +36,6 @@
             )
         )
     )
->>>>>>> dc5e4292
     return filename
 
 
@@ -61,10 +53,10 @@
 
     Examples
     --------
-    >>> fs=read_bmwi_sheet_7('a').sort_index()  # doctest: +SKIP
+    >>> fs = read_bmwi_sheet_7('a').sort_index()  # doctest: +SKIP
     >>> int(float(fs.loc[('Industrie', 'gesamt'), 2014]))  # doctest: +SKIP
     2545
-    >>> fs=read_bmwi_sheet_7('b').sort_index()  # doctest: +SKIP
+    >>> fs = read_bmwi_sheet_7('b').sort_index()  # doctest: +SKIP
     >>> float(fs.loc[('private Haushalte', 'gesamt'), 2014])  # doctest: +SKIP
     2188.04
     """
